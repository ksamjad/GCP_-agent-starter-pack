"""Data analyst agent for the WMT ADE workspace."""

from __future__ import annotations

import base64
import builtins
import contextlib
import io
import os
import textwrap
import traceback
from typing import Any

import google.auth
import matplotlib.pyplot as plt
import numpy as np
import pandas as pd
from dotenv import load_dotenv
from google.adk.agents.llm_agent import Agent
from google.adk.tools import FunctionTool
from google.adk.tools.bigquery import BigQueryCredentialsConfig, BigQueryToolset
from google.adk.tools.bigquery.config import BigQueryToolConfig, WriteMode

<<<<<<< HEAD
try:
    from data_analyst_agent_app.metadata_utils import (
        create_dashboard_plan,
        get_dataset_metadata,
        get_table_metadata,
        route_question_to_dataset,
        summarise_metadata_for_prompt,
    )
except ModuleNotFoundError:  # pragma: no cover - fallback for script execution
    from metadata_utils import (
        create_dashboard_plan,
        get_dataset_metadata,
        get_table_metadata,
        route_question_to_dataset,
        summarise_metadata_for_prompt,
    )
=======
from data_analyst_agent_app.metadata_utils import (
    create_dashboard_plan,
    get_dataset_metadata,
    get_table_metadata,
    route_question_to_dataset,
    summarise_metadata_for_prompt,
)
>>>>>>> 4a7531ff

load_dotenv()

CREDENTIALS_TYPE = os.getenv("CREDENTIALS_TYPE", "ADC").upper()
DEFAULT_PROJECT_ID = os.getenv("DATA_ANALYST_PROJECT", "wmt-ade-agentspace-dev")
DEFAULT_LOCATION = os.getenv("BIGQUERY_LOCATION", "us")


def _build_safe_globals() -> dict[str, Any]:
    """Construct a restricted globals dictionary for executing Python code."""

    allowed_builtins = {
        "abs",
        "all",
        "any",
        "bool",
        "dict",
        "enumerate",
        "float",
        "int",
        "len",
        "list",
        "max",
        "min",
        "pow",
        "print",
        "range",
        "round",
        "set",
        "sorted",
        "str",
        "sum",
        "tuple",
        "zip",
    }
    safe_builtins = {name: getattr(builtins, name) for name in allowed_builtins}
    return {"__builtins__": safe_builtins}


def run_python_analysis(code: str) -> dict[str, Any]:
    """Execute ad-hoc Python for data exploration and dashboard creation.

    The code is executed inside a sandboxed environment that exposes popular
    data-analysis libraries. To share results with the user, assign any final
    table to a variable named ``result``. Matplotlib figures that remain open
    after execution are captured and returned as base64-encoded PNG payloads so
    the caller can render dashboards or charts.

    Args:
        code: The Python code to execute. Prefer pure functions and declarative
            analysis steps. The helper variables ``pd`` (pandas), ``np``
            (NumPy), ``plt`` (Matplotlib) and ``px`` (Plotly Express, when
            installed) are available by default.

    Returns:
        A dictionary containing stdout, optional ``result`` payloads, and any
        generated figures.
    """

    safe_globals = _build_safe_globals()
    sandbox_locals: dict[str, Any] = {
        "pd": pd,
        "pandas": pd,
        "np": np,
        "numpy": np,
        "plt": plt,
    }

    try:
        import plotly.express as px
        import plotly.graph_objects as go
        from plotly.subplots import make_subplots

        sandbox_locals.update({
            "px": px,
            "plotly_express": px,
            "go": go,
            "plotly_graph_objects": go,
        })

        def compose_dashboard(
            charts: list[dict[str, Any]],
            *,
            title: str | None = None,
            rows: int | None = None,
            cols: int | None = None,
            shared_x: bool = False,
            shared_y: bool = False,
        ) -> "go.Figure":
            """Create a Plotly dashboard from simple chart specifications.

            Each chart specification should include a ``type`` that maps to a
            ``plotly.express`` function (for example ``bar`` or ``line``), the
            ``data`` to plot (either a pandas DataFrame or a mapping compatible
            with ``pd.DataFrame``) and optional ``params`` with keyword
            arguments passed to the plotting function. Custom placement can be
            controlled with ``row`` and ``col`` indices.
            """

            if not charts:
                raise ValueError("Please provide at least one chart specification.")

            resolved_rows = rows or len(charts)
            resolved_cols = cols or 1
            subplot_titles = [chart.get("title") for chart in charts]
            figure = make_subplots(
                rows=resolved_rows,
                cols=resolved_cols,
                subplot_titles=subplot_titles if any(subplot_titles) else None,
                shared_xaxes=shared_x,
                shared_yaxes=shared_y,
            )

            for index, chart in enumerate(charts):
                chart_type = chart.get("type", "bar")
                plot_func = getattr(px, chart_type, None)
                if plot_func is None:
                    raise ValueError(f"Unknown chart type '{chart_type}'.")

                data = chart.get("data")
                if data is None:
                    raise ValueError("Each chart specification requires a 'data' value.")
                if isinstance(data, pd.DataFrame):
                    frame = data
                else:
                    frame = pd.DataFrame(data)

                params = dict(chart.get("params", {}))
                params.setdefault("data_frame", frame)
                chart_figure = plot_func(**params)

                row = chart.get("row") or index // resolved_cols + 1
                col = chart.get("col") or index % resolved_cols + 1
                for trace in chart_figure.data:
                    figure.add_trace(trace, row=row, col=col)

                xaxis = chart_figure.layout.xaxis
                yaxis = chart_figure.layout.yaxis
                figure.update_xaxes(xaxis, row=row, col=col)
                figure.update_yaxes(yaxis, row=row, col=col)

            if title:
                figure.update_layout(title=title)

            return figure

        sandbox_locals["compose_dashboard"] = compose_dashboard
    except Exception:  # pragma: no cover - optional dependency
        pass

    stdout_buffer = io.StringIO()
    try:
        with contextlib.redirect_stdout(stdout_buffer):
            exec(compile(code, "<data_analyst_python_tool>", "exec"), safe_globals, sandbox_locals)  # noqa: S102
    except Exception:
        return {
            "stdout": stdout_buffer.getvalue(),
            "error": traceback.format_exc(),
        }

    figures: list[str] = []
    for figure_number in plt.get_fignums():
        figure = plt.figure(figure_number)
        buffer = io.BytesIO()
        figure.savefig(buffer, format="png", bbox_inches="tight")
        buffer.seek(0)
        figures.append(base64.b64encode(buffer.read()).decode("utf-8"))
    plt.close("all")

    payload: dict[str, Any] = {"stdout": stdout_buffer.getvalue()}
    if "result" in sandbox_locals:
        result_obj = sandbox_locals["result"]
        if isinstance(result_obj, pd.DataFrame):
            payload["result"] = {
                "type": "dataframe",
                "columns": list(result_obj.columns),
                "records": result_obj.to_dict(orient="records"),
            }
        else:
            payload["result"] = repr(result_obj)

    if figures:
        payload["figures"] = figures

    return payload


tool_config = BigQueryToolConfig(
    write_mode=WriteMode.BLOCKED,
    compute_project_id=DEFAULT_PROJECT_ID,
    location=DEFAULT_LOCATION,
    application_name="wmt-data-analyst-agent",
    max_query_result_rows=5000,
)

if CREDENTIALS_TYPE == "OAUTH2":
    credentials_config = BigQueryCredentialsConfig(
        client_id=os.getenv("OAUTH_CLIENT_ID"),
        client_secret=os.getenv("OAUTH_CLIENT_SECRET"),
    )
elif CREDENTIALS_TYPE == "SERVICE_ACCOUNT":
    creds, _ = google.auth.load_credentials_from_file("service_account_key.json")
    credentials_config = BigQueryCredentialsConfig(credentials=creds)
else:
    application_default_credentials, _ = google.auth.default()
    credentials_config = BigQueryCredentialsConfig(
        credentials=application_default_credentials
    )

bigquery_toolset = BigQueryToolset(
    credentials_config=credentials_config,
    bigquery_tool_config=tool_config,
    tool_filter=[
        "list_dataset_ids",
        "get_dataset_info",
        "list_table_ids",
        "get_table_info",
        "execute_sql",
    ],
)

python_tool = FunctionTool(func=run_python_analysis)


def fetch_metadata(dataset_id: str, table_id: str | None = None) -> dict[str, Any]:
    """Return dataset or table metadata to guide analysis steps."""

    dataset_meta = get_dataset_metadata(dataset_id)
    if dataset_meta is None:
        raise ValueError(f"No metadata available for dataset '{dataset_id}'.")
    if table_id:
        table_meta = get_table_metadata(dataset_id, table_id)
        if table_meta is None:
            raise ValueError(
                f"No metadata available for table '{table_id}' in dataset '{dataset_id}'."
            )
        return {"dataset": dataset_id, "table": table_id, "metadata": table_meta}
    return {"dataset": dataset_id, "metadata": dataset_meta}


def recommend_dataset(question: str) -> dict[str, Any]:
    """Suggest the most relevant dataset for an incoming user query."""

    dataset_id, reason = route_question_to_dataset(question)
    return {"dataset": dataset_id, "reason": reason}


def plan_dashboard(
    objective: str,
    question: str | None = None,
    focus_tables: list[str] | None = None,
) -> dict[str, Any]:
    """Draft a dashboard plan rooted in curated metadata."""

    return create_dashboard_plan(objective=objective, question=question, focus_tables=focus_tables)


metadata_tool = FunctionTool(func=fetch_metadata)
dataset_router_tool = FunctionTool(func=recommend_dataset)
dashboard_planner_tool = FunctionTool(func=plan_dashboard)


_METADATA_PROMPT = summarise_metadata_for_prompt()

_BASE_INSTRUCTION = f"""
You are a meticulous British data analyst supporting the `{DEFAULT_PROJECT_ID}`
BigQuery project. Respond in polished British English with a confident yet
collegial tone.

Before issuing SQL, consult the curated metadata via the provided tools to
confirm relevant tables, columns, and row counts. Give preference to the
``ms_graph`` dataset for Microsoft 365, mailbox, or collaboration tooling
questions, and pivot to ``gt_wf`` when analysing workforce, employment,
attrition, or hiring matters. When metadata is inconclusive, call the
``recommend_dataset`` tool to document your routing decision.

When crafting visuals, consider combining multiple related charts into a
dashboard using the ``compose_dashboard`` helper inside ``run_python_analysis``
or the ``plan_dashboard`` function tool to sketch a layout before rendering
with Python. Always narrate your analytical steps, reference the metadata
you relied upon, and explain how stakeholders might interpret the results.

Dataset metadata overview:
{textwrap.indent(_METADATA_PROMPT, '  ')}
"""

root_agent = Agent(
    model="gemini-2.5-pro",
    name="wmt_data_analyst_agent",
    description=(
        "British-flavoured analyst for the "
        f"{DEFAULT_PROJECT_ID} BigQuery project with rich metadata awareness."
    ),
    instruction=_BASE_INSTRUCTION,
    tools=[
        dataset_router_tool,
        metadata_tool,
        dashboard_planner_tool,
        bigquery_toolset,
        python_tool,
    ],
)<|MERGE_RESOLUTION|>--- conflicted
+++ resolved
@@ -21,7 +21,6 @@
 from google.adk.tools.bigquery import BigQueryCredentialsConfig, BigQueryToolset
 from google.adk.tools.bigquery.config import BigQueryToolConfig, WriteMode
 
-<<<<<<< HEAD
 try:
     from data_analyst_agent_app.metadata_utils import (
         create_dashboard_plan,
@@ -38,7 +37,6 @@
         route_question_to_dataset,
         summarise_metadata_for_prompt,
     )
-=======
 from data_analyst_agent_app.metadata_utils import (
     create_dashboard_plan,
     get_dataset_metadata,
@@ -46,7 +44,6 @@
     route_question_to_dataset,
     summarise_metadata_for_prompt,
 )
->>>>>>> 4a7531ff
 
 load_dotenv()
 
